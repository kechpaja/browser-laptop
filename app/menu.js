--- conflicted
+++ resolved
@@ -60,14 +60,9 @@
         title: 'Brave',
         message: 'Version: ' + app.getVersion() + '\n' +
           'Electron: ' + process.versions['atom-shell'] + '\n' +
-<<<<<<< HEAD
           'libchromiumcontent: ' + process.versions['chrome'] + '\n' +
           'Channel: ' + Channel.channel(),
-        icon: path.join(__dirname, 'img', 'braveBtn.png'),
-=======
-          'libchromiumcontent: ' + process.versions['chrome'],
         icon: path.join(__dirname, 'img', 'braveBtn3x.png'),
->>>>>>> 46d58962
         buttons: ['Ok']
       })
     }
