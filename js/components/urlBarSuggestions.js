--- conflicted
+++ resolved
@@ -164,16 +164,12 @@
     this.updateSuggestions(parseInt(e.target.dataset.index, 10))
   }
 
-<<<<<<< HEAD
   componentDidMount () {
     this.suggestionList = this.getNewSuggestionList()
     this.searchXHR()
   }
 
-  componentWillUpdate (prevProps) {
-=======
   componentWillUpdate (nextProps) {
->>>>>>> 74e62e41
     if (this.selectedElement) {
       this.selectedElement.scrollIntoView()
     }
