--- conflicted
+++ resolved
@@ -944,11 +944,7 @@
                     template={customTitlebar.menubarTemplate}
                     selectedIndex={customTitlebar.menubarSelectedIndex}
                     contextMenuSelectedIndex={customTitlebar.contextMenuSelectedIndex}
-<<<<<<< HEAD
                     contextMenuDetail={contextMenuDetail}
-=======
-                    contextMenuDetail={this.props.windowState.get('contextMenuDetail')}
->>>>>>> 187fa9a9
                     autohide={getSetting(settings.AUTO_HIDE_MENU)}
                     lastFocusedSelector={customTitlebar.lastFocusedSelector} />
                   <WindowCaptionButtons windowMaximized={customTitlebar.isMaximized} />
