--- conflicted
+++ resolved
@@ -74,20 +74,13 @@
     "immutablepatch": "^0.2.2",
     "lru_cache": "^1.0.0",
     "keytar": "^3.0.0",
-<<<<<<< HEAD
-    "react": "^0.14.3",
-    "react-dom": "^0.14.3",
-    "tracking-protection": "1.0.x",
+    "react": "^15.0.1",
+    "react-dom": "^15.0.1",
+    "tracking-protection": "1.1.x",
     "url-loader": "^0.5.7",
     "l20n": "^3.5.1",
     "string.prototype.endswith": "^0.2.0",
     "string.prototype.startswith": "^0.2.0"
-=======
-    "react": "^15.0.1",
-    "react-dom": "^15.0.1",
-    "tracking-protection": "1.1.x",
-    "url-loader": "^0.5.7"
->>>>>>> 381c4883
   },
   "devDependencies": {
     "asar": "^0.11.0",
