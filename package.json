--- conflicted
+++ resolved
@@ -61,11 +61,8 @@
     "immutable": "^3.7.5",
     "react": "^0.14.3",
     "react-dom": "^0.14.3",
-<<<<<<< HEAD
     "request": "^2.67.0",
-=======
     "sqlite3": "^3.1.0",
->>>>>>> 55fbefdd
     "tracking-protection": "^1.0.7",
     "url-loader": "^0.5.7",
     "urlutil.js": "^0.1.1",
