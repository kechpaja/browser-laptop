--- conflicted
+++ resolved
@@ -1,10 +1,6 @@
 {
   "name": "brave",
-<<<<<<< HEAD
-  "version": "0.10.3",
-=======
   "version": "0.10.4",
->>>>>>> 15d8df44
   "description": "Brave laptop and desktop browser",
   "main": "./app/index.js",
   "config": {
